--- conflicted
+++ resolved
@@ -906,11 +906,6 @@
         except requests.exceptions.RequestException as e:
             logger.error(f"Request error during style fusion: {e}")
             return None
-
-<<<<<<< HEAD
-=======
-
->>>>>>> a63d3ab4
 
 # Example usage
 if __name__ == "__main__":
