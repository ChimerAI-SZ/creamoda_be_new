import json
import asyncio

from src.constants.gen_img_type import GenImgType
from src.services.credit_service import CreditService
from ..db.redis import redis_client
from ..db.session import SessionLocal
from ..services.image_service import ImageService
from ..config.log_config import logger
from datetime import datetime, timedelta
from sqlalchemy.orm import Session
from ..models.models import GenImgRecord, GenImgResult
from sqlalchemy import or_
from src.db.redis import redis_client
from redis.lock import Lock

async def process_image_generation_compensate():
    """补偿处理未完成的图像生成任务"""
    db = SessionLocal()
    try:
        # 获取当前时间
        now = datetime.utcnow()
        
        # 查询所有满足条件的记录：
        # 1.status为1或4，更新时间超过10秒且失败次数小于3次的结果记录 
        # 2.status为2，更新时间超过600秒的记录且失败次数小于3次的结果记录
        short_timeout_threshold = now - timedelta(seconds=10)
        long_timeout_threshold = now - timedelta(seconds=600)
        
        timeout_results = db.query(GenImgResult).filter(
            or_(
                # 条件1：状态为待生成(1)，更新时间超过10秒，且失败次数小于3次
                (GenImgResult.status == 1) &
                (GenImgResult.update_time < short_timeout_threshold) &
                ((GenImgResult.fail_count == None) | (GenImgResult.fail_count <= 3)),
                
                # 条件2：状态为生成中(2)，更新时间超过600秒，且失败次数小于3次
                (GenImgResult.status == 2) &
                (GenImgResult.update_time < long_timeout_threshold) &
                ((GenImgResult.fail_count == None) | (GenImgResult.fail_count <= 3)),

                # 条件3：状态为生成失败(4)，更新时间超过10秒，且失败次数小于3次
                (GenImgResult.status == 4) &
                (GenImgResult.update_time < short_timeout_threshold) &
                ((GenImgResult.fail_count == None) | (GenImgResult.fail_count < 3))
            )
        ).all()
        
        if not timeout_results:
            logger.info("No pending or failed image generation tasks to compensate.")
            return
            
        logger.info(f"Found {len(timeout_results)} pending or failed image generation tasks to compensate.")
        
        # 逐个处理任务，复用 process_image_generation 方法
        for result in timeout_results:
            try:
                logger.info(f"Scheduling compensation for result ID {result.id} (fail count: {result.fail_count})...")
                # 直接调用 ImageService.process_image_generation 方法处理此结果记录

                # 获取关联的任务记录
                task = db.query(GenImgRecord).filter(GenImgRecord.id == result.gen_id).first()
                
                if not task:
                    logger.error(f"Task {result.gen_id} not found for result {result.id}")
                    continue

                # 如果失败次数大于等于3，更新状态为4
                if result.fail_count >= 3:
                    result.status = 4
                    db.commit()
                    db.refresh(result)
                    continue

                if task.type == GenImgType.TEXT_TO_IMAGE.value.type:
                    asyncio.create_task(ImageService.process_text_to_image_generation(result.id))
                elif task.type == GenImgType.COPY_STYLE.value.type and task.variation_type == GenImgType.COPY_STYLE.value.variationType:
                    asyncio.create_task(ImageService.process_copy_style_generation(result.id))
                elif task.type == GenImgType.CHANGE_CLOTHES.value.type and task.variation_type == GenImgType.CHANGE_CLOTHES.value.variationType:
                    asyncio.create_task(ImageService.process_change_clothes_generation(result.id, replace=task.original_prompt, negative=None))
                elif task.type == GenImgType.FABRIC_TO_DESIGN.value.type and task.variation_type == GenImgType.FABRIC_TO_DESIGN.value.variationType:
                    asyncio.create_task(ImageService.process_fabric_to_design_generation(result.id))
                elif task.type == GenImgType.VIRTUAL_TRY_ON.value.type:
                    asyncio.create_task(ImageService.process_virtual_try_on_generation(result.id))
                elif task.type == GenImgType.CHANGE_COLOR.value.type and task.variation_type == GenImgType.CHANGE_COLOR.value.variationType:
                    asyncio.create_task(ImageService.process_change_color(result.id))
                elif task.type == GenImgType.CHANGE_BACKGROUND.value.type and task.variation_type == GenImgType.CHANGE_BACKGROUND.value.variationType:
                    asyncio.create_task(ImageService.process_change_background(result.id))
                elif task.type == GenImgType.REMOVE_BACKGROUND.value.type and task.variation_type == GenImgType.REMOVE_BACKGROUND.value.variationType:
                    asyncio.create_task(ImageService.process_remove_background(result.id))
                elif task.type == GenImgType.PARTIAL_MODIFICATION.value.type and task.variation_type == GenImgType.PARTIAL_MODIFICATION.value.variationType:
                    asyncio.create_task(ImageService.process_particial_modification(result.id))
                elif task.type == GenImgType.UPSCALE.value.type and task.variation_type == GenImgType.UPSCALE.value.variationType:
<<<<<<< HEAD
                    asyncio.create_task(ImageService.process_upscale(result.id))
                elif task.type == 2 and task.variation_type == 6:
                    asyncio.create_task(ImageService.process_change_pattern(result.id))
                elif task.type == 2 and task.variation_type == 7:
                    asyncio.create_task(ImageService.process_change_fabric(result.id))
                elif task.type == 2 and task.variation_type == 8:
                    asyncio.create_task(ImageService.process_change_printing(result.id))
=======
                    await ImageService.process_upscale(result.id)
                elif task.type == GenImgType.CHANGE_PATTERN.value.type and task.variation_type == GenImgType.CHANGE_PATTERN.value.variationType:
                    await ImageService.process_change_pattern(result.id)
                elif task.type == GenImgType.CHANGE_FABRIC.value.type and task.variation_type == GenImgType.CHANGE_FABRIC.value.variationType:
                    await ImageService.process_change_fabric(result.id)
                elif task.type == GenImgType.CHANGE_PRINTING.value.type and task.variation_type == GenImgType.CHANGE_PRINTING.value.variationType:
                    await ImageService.process_change_printing(result.id)
>>>>>>> cc80d13d
                else:
                    logger.error(f"Unsupported task type: {task.type}, task variation_type: {task.variation_type} for result {result.id}")
                    continue
            except Exception as e:
                logger.error(f"Error during compensation processing: {str(e)}")
    except Exception as e:
        logger.error(f"Error during compensation processing: {str(e)}")
        db.rollback()
    finally:
        db.close()

def img_generation_compensate_task():
    """图像生成补偿任务入口"""
    lock = Lock(redis_client, "img_generation_compensate_task_lock", timeout=300)
    
    if not lock.acquire(blocking=False):
        logger.info("Previous task is still running, skipping this execution")
        return
    
    try:
        # 检查是否已有事件循环在运行
        try:
            loop = asyncio.get_running_loop()
            # 如果有事件循环在运行，使用 create_task
            asyncio.create_task(process_image_generation_compensate())
        except RuntimeError:
            # 如果没有事件循环在运行，创建新的
            asyncio.run(process_image_generation_compensate())
    except Exception as e:
        logger.error(f"Error in process_subscprocess_image_generation_compensateribe_status_refresh: {str(e)}")
    finally:
        lock.release()<|MERGE_RESOLUTION|>--- conflicted
+++ resolved
@@ -91,23 +91,13 @@
                 elif task.type == GenImgType.PARTIAL_MODIFICATION.value.type and task.variation_type == GenImgType.PARTIAL_MODIFICATION.value.variationType:
                     asyncio.create_task(ImageService.process_particial_modification(result.id))
                 elif task.type == GenImgType.UPSCALE.value.type and task.variation_type == GenImgType.UPSCALE.value.variationType:
-<<<<<<< HEAD
                     asyncio.create_task(ImageService.process_upscale(result.id))
-                elif task.type == 2 and task.variation_type == 6:
+                elif task.type == GenImgType.CHANGE_PATTERN.value.type and task.variation_type == GenImgType.CHANGE_PATTERN.value.variationType:
                     asyncio.create_task(ImageService.process_change_pattern(result.id))
-                elif task.type == 2 and task.variation_type == 7:
+                elif task.type == GenImgType.CHANGE_FABRIC.value.type and task.variation_type == GenImgType.CHANGE_FABRIC.value.variationType:
                     asyncio.create_task(ImageService.process_change_fabric(result.id))
-                elif task.type == 2 and task.variation_type == 8:
+                elif task.type == GenImgType.CHANGE_PRINTING.value.type and task.variation_type == GenImgType.CHANGE_PRINTING.value.variationType:
                     asyncio.create_task(ImageService.process_change_printing(result.id))
-=======
-                    await ImageService.process_upscale(result.id)
-                elif task.type == GenImgType.CHANGE_PATTERN.value.type and task.variation_type == GenImgType.CHANGE_PATTERN.value.variationType:
-                    await ImageService.process_change_pattern(result.id)
-                elif task.type == GenImgType.CHANGE_FABRIC.value.type and task.variation_type == GenImgType.CHANGE_FABRIC.value.variationType:
-                    await ImageService.process_change_fabric(result.id)
-                elif task.type == GenImgType.CHANGE_PRINTING.value.type and task.variation_type == GenImgType.CHANGE_PRINTING.value.variationType:
-                    await ImageService.process_change_printing(result.id)
->>>>>>> cc80d13d
                 else:
                     logger.error(f"Unsupported task type: {task.type}, task variation_type: {task.variation_type} for result {result.id}")
                     continue
