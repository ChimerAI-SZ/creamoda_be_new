--- conflicted
+++ resolved
@@ -63,8 +63,6 @@
                 # 如果失败次数大于等于3，更新状态为4
                 if result.fail_count >= 3:
                     result.status = 4
-
-<<<<<<< HEAD
                     db.commit()
                     db.refresh(result)
                     continue
@@ -93,47 +91,13 @@
                     await ImageService.process_particial_modification(result.id)
                 elif task.type == GenImgType.UPSCALE.value.type and task.variation_type == GenImgType.UPSCALE.value.variationType:
                     await ImageService.process_upscale(result.id)
+                elif task.type == 2 and task.variation_type == 6:
+                    await ImageService.process_change_pattern(result.id)
+                elif task.type == 2 and task.variation_type == 7:
+                    await ImageService.process_change_fabric(result.id)
+                elif task.type == 2 and task.variation_type == 8:
+                    await ImageService.process_change_printing(result.id)
                 else:
-=======
-            if task.type == 1:
-                await ImageService.process_image_generation(result.id)
-            elif task.type == 2 and task.variation_type == 1:
-                await ImageService.process_copy_style_generation(result.id)
-            elif task.type == 2 and task.variation_type == 2:
-                await ImageService.process_change_clothes_generation(
-                    result.id,
-                    replace=task.original_prompt,   # 使用原始提示词作为替换内容
-                    negative=None                   # 没有负面提示词
-                )
-            elif task.type == 2 and task.variation_type == 3:
-                await ImageService.process_copy_fabric_generation(result.id)
-            elif task.type == 2 and task.variation_type == 4:
-                await ImageService.process_sketch_to_design_generation(result.id)
-            elif task.type == 2 and task.variation_type == 5:
-                await ImageService.process_mix_image_generation(result.id)
-            elif task.type == 3:
-                await ImageService.process_virtual_try_on_generation(result.id)
-            elif task.type == 4 and task.variation_type == 1:
-                await ImageService.process_change_color(result.id)
-            elif task.type == 4 and task.variation_type == 2:
-                await ImageService.process_change_background(result.id)
-            elif task.type == 4 and task.variation_type == 3:
-                await ImageService.process_remove_background(result.id)
-            elif task.type == 4 and task.variation_type == 4:
-                await ImageService.process_particial_modification(result.id)
-            elif task.type == 4 and task.variation_type == 5:
-                await ImageService.process_upscale(result.id)
-            elif task.type == 2 and task.variation_type == 6:
-                await ImageService.process_change_pattern(result.id)
-            elif task.type == 2 and task.variation_type == 7:
-                await ImageService.process_change_fabric(result.id)
-            elif task.type == 2 and task.variation_type == 8:
-                await ImageService.process_change_printing(result.id)
-            else:
-                logger.error(f"Unsupported task type: {task.type}, task variation_type: {task.variation_type} for result {result.id}")
-                continue
->>>>>>> a63d3ab4
-
                     logger.error(f"Unsupported task type: {task.type}, task variation_type: {task.variation_type} for result {result.id}")
                     continue
             except Exception as e:
